<img width="150" src="https://user-images.githubusercontent.com/547147/171995179-b9d2faae-d659-4260-99df-04c62c171f6f.png" />

dns.toys is a DNS server that takes creative liberties with the DNS protocol to offer handy utilities and services that are easily accessible via the command line.

For docs, visit [**www.dns.toys**](https://www.dns.toys)

## Sample commands
```shell
dig help @dns.toys

dig mumbai.time @dns.toys

dig newyork.weather @dns.toys

dig 42km-mi.unit @dns.toys

dig 100USD-INR.fx @dns.toys

dig ip @dns.toys

dig 987654321.words @dns.toys

<<<<<<< HEAD
dig fun.dictionary @dns.toys
=======
dig pi @dns.toys

dig 100dec-hex.base @dns.toys
>>>>>>> 605f42bf
```

## Running locally
- Clone the repo
- Copy `config.sample.toml` to `config.toml` and edit the config
- Run `make build` to build the binary. Then run `./dnstoys.bin`<|MERGE_RESOLUTION|>--- conflicted
+++ resolved
@@ -20,13 +20,11 @@
 
 dig 987654321.words @dns.toys
 
-<<<<<<< HEAD
 dig fun.dictionary @dns.toys
-=======
+
 dig pi @dns.toys
 
 dig 100dec-hex.base @dns.toys
->>>>>>> 605f42bf
 ```
 
 ## Running locally
