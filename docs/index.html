<!doctype html>
<html lang="en">
<head>
	<title>Useful utilities and toys over DNS</title>
	<meta http-equiv="Content-Type" content="text/html; charset=utf-8" />
	<meta name="description" content="Free and useful services over DNS accessible on command line" />
	<meta name="viewport" content="width=device-width, initial-scale=1" />

	<link href="https://fonts.googleapis.com/css?family=Inter:400,600" rel="stylesheet" defer />
	<meta property="og:image" content="https://www.dns.toys/static/thumb.png">
		<link rel="shortcut icon" href="static/favicon.png" />
	<link rel="stylesheet" type="text/css" href="static/style.css" />
</head>
<body>

<div class="container">
	<header class="header">
		<div class="logo">
			<a href="/"><img src="static/logo.png" alt="DNS toys" /></a>
		</div>
		<nav class="nav">
			<a href="https://github.com/knadh/dns.toys">GitHub</a>
		</nav>
	</header>
	<section class="intro">
		<h1 class="center"><span>Useful utilities and services over DNS</span></h1>

		<p>
			dns.toys is a DNS server that takes creative liberties with the DNS
			protocol to offer handy utilities and services
			that are easily accessible via the command line.
		</p>

		<p>
			Copy and run the below commands to try it out.
		</p>
	</section>

	<section class="box">
		<h2>World time</h2>
		<code class="block">
			<p>dig mumbai.time @dns.toys</p>
			<p>dig newyork.time @dns.toys</p>
			<p>dig paris/fr.time @dns.toys</p>
		</code>
		<p>Pass city names without spaces suffixed with <code>.time</code>. Pass two letter country codes optionally.</p>
	</section>

	<section class="box">
		<h2>Weather</h2>
		<code class="block">
			<p>dig mumbai.weather @dns.toys</p>
			<p>dig newyork.weather @dns.toys</p>
			<p>dig amsterdam/nl.weather @dns.toys</p>
		</code>
		<p>
			Pass city names without spaces suffixed with <code>.weather</code>.
			Pass two letter country codes optionally.
			This service is powered by <a href="https://www.yr.no/en">yr.no</a>
		</p>
	</section>

	<section class="box">
		<h2>Unit conversion</h2>
		<code class="block">
			<p>dig 42km-mi.unit @dns.toys</p>
			<p>dig 32GB-MB.unit @dns.toys</p>
		</code>
		<p>$Value$FromUnit-$ToUnit. To see all 70 available units,
			<code>dig unit @dns.toys</code>
		</p>
	</section>

	<section class="box">
		<h2>Currency conversion (forex)</h2>
		<code class="block">
			<p>dig 100USD-INR.fx @dns.toys</p>
			<p>dig 50CAD-AUD.fx @dns.toys</p>
		</code>
		<p>$Value$FromCurrency-$ToCurrency. Daily rates are from <a href="https://exchangerate.host">exchangerate.host</a>.</p>
	</section>

	<section class="box">
		<h2>IP echo</h2>
		<code class="block">
			<p>dig ip @dns.toys</p>
		</code>
		<p>Echo your IP address.</p>
	</section>

	<section class="box">
		<h2>Number to words</h2>
		<code class="block">
			<p>dig 987654321.words @dns.toys</p>
		</code>
		<p>Convert numbers to English words.</p>
	</section>

	<section class="box">
		<h2>Usable CIDR Range</h2>
		<code class="block">
			<p>dig 10.0.0.0/24.cidr @dns.toys</p>
			<p>dig 2001:db8::/108.cidr @dns.toys</p>
		</code>
		<p>Parse CIDR notation to find out first and last usable IP address in the subnet.</p>
	</section>

	<section class="box">
<<<<<<< HEAD
		<h2>Word Definition</h2>
		<code class="block">
			<p>dig fun.dictionary @dns.toys</p>
		</code>
		<p>Find definition of word in different parts of speech.</p>
=======
		<h2>Number base conversion</h2>
		<code class="block">
			<p>dig 100dec-hex.base @dns.toys</p>
			<p>dig 755oct-bin.base @dns.toys</p>
		</code>
		<p>Converts a number from one base to another. Supported bases are hex, dec, oct and bin.</p>
>>>>>>> 605f42bf
	</section>

	<section class="box">
		<h2>Help</h2>
		<code class="block">
			<p>dig help @dns.toys</p>
		</code>
		<p>Lists available services.</p>
	</section>

	<section class="box">
		<h2>Pi</h2>
		<code class="block">
			<p>dig pi @dns.toys</p>
			<p>dig pi -t txt @dns.toys</p>
			<p>dig pi -t aaaa @dns.toys</p>
		</code>
		<p>Print digits of Pi. Yep.</p>
	</section>

	<section>
		<h1>Shortcut function</h1>
		<div class="box">
			<h3>Bash</h3>
			<p>
				Add this bash function to your <code>~/.bashrc</code> file.
				The <code>+</code> args show cleaner output from dig.
			</p>
			<code class="block">
				<p>function dy { dig +noall +answer +additional "$1" @dns.toys; }</p>
			</code>

			<h3>Fish</h3>
			<p>
				Add this to your fish config file.
			</p>
			<code class="block">
				<p>alias dy="dig +noall +answer +additional $argv[1] @dns.toys"</p>
			</code>

			<p>Then, use the dy command as a shortcut.</p>
			<code class="block">
				<p>dy berlin.time</p>
				<p>dy mumbai.weather</p>
				<p>dy 100USD-INR.fx</p>
			</code>
		</div>
	</section>

	<section>
		<h1>Why?</h1>
		Why not? For fun. I spend a lot of time on the terminal and doing quick unit
		conversions, weather checks etc. without having to open a clunky search
		page is useful. 
	</section>
</div>

<footer>
	<p class="disclaimer">
		No guarantees are provided on the accuracy, timeliness, reliability, and appropriateness, or completeness of
		any services or data. They are provided "as is" and "as available" with no warranties or guarantees.
	</p>

	<p><a href="https://nadh.in">Kailash Nadh</a> &copy; 2022</p>
</footer>

</body>
</html><|MERGE_RESOLUTION|>--- conflicted
+++ resolved
@@ -1,190 +1,190 @@
-<!doctype html>
-<html lang="en">
-<head>
-	<title>Useful utilities and toys over DNS</title>
-	<meta http-equiv="Content-Type" content="text/html; charset=utf-8" />
-	<meta name="description" content="Free and useful services over DNS accessible on command line" />
-	<meta name="viewport" content="width=device-width, initial-scale=1" />
-
-	<link href="https://fonts.googleapis.com/css?family=Inter:400,600" rel="stylesheet" defer />
-	<meta property="og:image" content="https://www.dns.toys/static/thumb.png">
-		<link rel="shortcut icon" href="static/favicon.png" />
-	<link rel="stylesheet" type="text/css" href="static/style.css" />
-</head>
-<body>
-
-<div class="container">
-	<header class="header">
-		<div class="logo">
-			<a href="/"><img src="static/logo.png" alt="DNS toys" /></a>
-		</div>
-		<nav class="nav">
-			<a href="https://github.com/knadh/dns.toys">GitHub</a>
-		</nav>
-	</header>
-	<section class="intro">
-		<h1 class="center"><span>Useful utilities and services over DNS</span></h1>
-
-		<p>
-			dns.toys is a DNS server that takes creative liberties with the DNS
-			protocol to offer handy utilities and services
-			that are easily accessible via the command line.
-		</p>
-
-		<p>
-			Copy and run the below commands to try it out.
-		</p>
-	</section>
-
-	<section class="box">
-		<h2>World time</h2>
-		<code class="block">
-			<p>dig mumbai.time @dns.toys</p>
-			<p>dig newyork.time @dns.toys</p>
-			<p>dig paris/fr.time @dns.toys</p>
-		</code>
-		<p>Pass city names without spaces suffixed with <code>.time</code>. Pass two letter country codes optionally.</p>
-	</section>
-
-	<section class="box">
-		<h2>Weather</h2>
-		<code class="block">
-			<p>dig mumbai.weather @dns.toys</p>
-			<p>dig newyork.weather @dns.toys</p>
-			<p>dig amsterdam/nl.weather @dns.toys</p>
-		</code>
-		<p>
-			Pass city names without spaces suffixed with <code>.weather</code>.
-			Pass two letter country codes optionally.
-			This service is powered by <a href="https://www.yr.no/en">yr.no</a>
-		</p>
-	</section>
-
-	<section class="box">
-		<h2>Unit conversion</h2>
-		<code class="block">
-			<p>dig 42km-mi.unit @dns.toys</p>
-			<p>dig 32GB-MB.unit @dns.toys</p>
-		</code>
-		<p>$Value$FromUnit-$ToUnit. To see all 70 available units,
-			<code>dig unit @dns.toys</code>
-		</p>
-	</section>
-
-	<section class="box">
-		<h2>Currency conversion (forex)</h2>
-		<code class="block">
-			<p>dig 100USD-INR.fx @dns.toys</p>
-			<p>dig 50CAD-AUD.fx @dns.toys</p>
-		</code>
-		<p>$Value$FromCurrency-$ToCurrency. Daily rates are from <a href="https://exchangerate.host">exchangerate.host</a>.</p>
-	</section>
-
-	<section class="box">
-		<h2>IP echo</h2>
-		<code class="block">
-			<p>dig ip @dns.toys</p>
-		</code>
-		<p>Echo your IP address.</p>
-	</section>
-
-	<section class="box">
-		<h2>Number to words</h2>
-		<code class="block">
-			<p>dig 987654321.words @dns.toys</p>
-		</code>
-		<p>Convert numbers to English words.</p>
-	</section>
-
-	<section class="box">
-		<h2>Usable CIDR Range</h2>
-		<code class="block">
-			<p>dig 10.0.0.0/24.cidr @dns.toys</p>
-			<p>dig 2001:db8::/108.cidr @dns.toys</p>
-		</code>
-		<p>Parse CIDR notation to find out first and last usable IP address in the subnet.</p>
-	</section>
-
-	<section class="box">
-<<<<<<< HEAD
-		<h2>Word Definition</h2>
-		<code class="block">
-			<p>dig fun.dictionary @dns.toys</p>
-		</code>
-		<p>Find definition of word in different parts of speech.</p>
-=======
-		<h2>Number base conversion</h2>
-		<code class="block">
-			<p>dig 100dec-hex.base @dns.toys</p>
-			<p>dig 755oct-bin.base @dns.toys</p>
-		</code>
-		<p>Converts a number from one base to another. Supported bases are hex, dec, oct and bin.</p>
->>>>>>> 605f42bf
-	</section>
-
-	<section class="box">
-		<h2>Help</h2>
-		<code class="block">
-			<p>dig help @dns.toys</p>
-		</code>
-		<p>Lists available services.</p>
-	</section>
-
-	<section class="box">
-		<h2>Pi</h2>
-		<code class="block">
-			<p>dig pi @dns.toys</p>
-			<p>dig pi -t txt @dns.toys</p>
-			<p>dig pi -t aaaa @dns.toys</p>
-		</code>
-		<p>Print digits of Pi. Yep.</p>
-	</section>
-
-	<section>
-		<h1>Shortcut function</h1>
-		<div class="box">
-			<h3>Bash</h3>
-			<p>
-				Add this bash function to your <code>~/.bashrc</code> file.
-				The <code>+</code> args show cleaner output from dig.
-			</p>
-			<code class="block">
-				<p>function dy { dig +noall +answer +additional "$1" @dns.toys; }</p>
-			</code>
-
-			<h3>Fish</h3>
-			<p>
-				Add this to your fish config file.
-			</p>
-			<code class="block">
-				<p>alias dy="dig +noall +answer +additional $argv[1] @dns.toys"</p>
-			</code>
-
-			<p>Then, use the dy command as a shortcut.</p>
-			<code class="block">
-				<p>dy berlin.time</p>
-				<p>dy mumbai.weather</p>
-				<p>dy 100USD-INR.fx</p>
-			</code>
-		</div>
-	</section>
-
-	<section>
-		<h1>Why?</h1>
-		Why not? For fun. I spend a lot of time on the terminal and doing quick unit
-		conversions, weather checks etc. without having to open a clunky search
-		page is useful. 
-	</section>
-</div>
-
-<footer>
-	<p class="disclaimer">
-		No guarantees are provided on the accuracy, timeliness, reliability, and appropriateness, or completeness of
-		any services or data. They are provided "as is" and "as available" with no warranties or guarantees.
-	</p>
-
-	<p><a href="https://nadh.in">Kailash Nadh</a> &copy; 2022</p>
-</footer>
-
-</body>
+<!doctype html>
+<html lang="en">
+<head>
+	<title>Useful utilities and toys over DNS</title>
+	<meta http-equiv="Content-Type" content="text/html; charset=utf-8" />
+	<meta name="description" content="Free and useful services over DNS accessible on command line" />
+	<meta name="viewport" content="width=device-width, initial-scale=1" />
+
+	<link href="https://fonts.googleapis.com/css?family=Inter:400,600" rel="stylesheet" defer />
+	<meta property="og:image" content="https://www.dns.toys/static/thumb.png">
+		<link rel="shortcut icon" href="static/favicon.png" />
+	<link rel="stylesheet" type="text/css" href="static/style.css" />
+</head>
+<body>
+
+<div class="container">
+	<header class="header">
+		<div class="logo">
+			<a href="/"><img src="static/logo.png" alt="DNS toys" /></a>
+		</div>
+		<nav class="nav">
+			<a href="https://github.com/knadh/dns.toys">GitHub</a>
+		</nav>
+	</header>
+	<section class="intro">
+		<h1 class="center"><span>Useful utilities and services over DNS</span></h1>
+
+		<p>
+			dns.toys is a DNS server that takes creative liberties with the DNS
+			protocol to offer handy utilities and services
+			that are easily accessible via the command line.
+		</p>
+
+		<p>
+			Copy and run the below commands to try it out.
+		</p>
+	</section>
+
+	<section class="box">
+		<h2>World time</h2>
+		<code class="block">
+			<p>dig mumbai.time @dns.toys</p>
+			<p>dig newyork.time @dns.toys</p>
+			<p>dig paris/fr.time @dns.toys</p>
+		</code>
+		<p>Pass city names without spaces suffixed with <code>.time</code>. Pass two letter country codes optionally.</p>
+	</section>
+
+	<section class="box">
+		<h2>Weather</h2>
+		<code class="block">
+			<p>dig mumbai.weather @dns.toys</p>
+			<p>dig newyork.weather @dns.toys</p>
+			<p>dig amsterdam/nl.weather @dns.toys</p>
+		</code>
+		<p>
+			Pass city names without spaces suffixed with <code>.weather</code>.
+			Pass two letter country codes optionally.
+			This service is powered by <a href="https://www.yr.no/en">yr.no</a>
+		</p>
+	</section>
+
+	<section class="box">
+		<h2>Unit conversion</h2>
+		<code class="block">
+			<p>dig 42km-mi.unit @dns.toys</p>
+			<p>dig 32GB-MB.unit @dns.toys</p>
+		</code>
+		<p>$Value$FromUnit-$ToUnit. To see all 70 available units,
+			<code>dig unit @dns.toys</code>
+		</p>
+	</section>
+
+	<section class="box">
+		<h2>Currency conversion (forex)</h2>
+		<code class="block">
+			<p>dig 100USD-INR.fx @dns.toys</p>
+			<p>dig 50CAD-AUD.fx @dns.toys</p>
+		</code>
+		<p>$Value$FromCurrency-$ToCurrency. Daily rates are from <a href="https://exchangerate.host">exchangerate.host</a>.</p>
+	</section>
+
+	<section class="box">
+		<h2>IP echo</h2>
+		<code class="block">
+			<p>dig ip @dns.toys</p>
+		</code>
+		<p>Echo your IP address.</p>
+	</section>
+
+	<section class="box">
+		<h2>Number to words</h2>
+		<code class="block">
+			<p>dig 987654321.words @dns.toys</p>
+		</code>
+		<p>Convert numbers to English words.</p>
+	</section>
+
+	<section class="box">
+		<h2>Usable CIDR Range</h2>
+		<code class="block">
+			<p>dig 10.0.0.0/24.cidr @dns.toys</p>
+			<p>dig 2001:db8::/108.cidr @dns.toys</p>
+		</code>
+		<p>Parse CIDR notation to find out first and last usable IP address in the subnet.</p>
+	</section>
+
+	<section class="box">
+		<h2>Number base conversion</h2>
+		<code class="block">
+			<p>dig 100dec-hex.base @dns.toys</p>
+			<p>dig 755oct-bin.base @dns.toys</p>
+		</code>
+		<p>Converts a number from one base to another. Supported bases are hex, dec, oct and bin.</p>
+	</section>
+
+	<section class="box">
+		<h2>Word Definition</h2>
+		<code class="block">
+			<p>dig fun.dictionary @dns.toys</p>
+		</code>
+		<p>Find definition of word in different parts of speech.</p>
+	</section>
+
+	<section class="box">
+		<h2>Help</h2>
+		<code class="block">
+			<p>dig help @dns.toys</p>
+		</code>
+		<p>Lists available services.</p>
+	</section>
+
+	<section class="box">
+		<h2>Pi</h2>
+		<code class="block">
+			<p>dig pi @dns.toys</p>
+			<p>dig pi -t txt @dns.toys</p>
+			<p>dig pi -t aaaa @dns.toys</p>
+		</code>
+		<p>Print digits of Pi. Yep.</p>
+	</section>
+
+	<section>
+		<h1>Shortcut function</h1>
+		<div class="box">
+			<h3>Bash</h3>
+			<p>
+				Add this bash function to your <code>~/.bashrc</code> file.
+				The <code>+</code> args show cleaner output from dig.
+			</p>
+			<code class="block">
+				<p>function dy { dig +noall +answer +additional "$1" @dns.toys; }</p>
+			</code>
+
+			<h3>Fish</h3>
+			<p>
+				Add this to your fish config file.
+			</p>
+			<code class="block">
+				<p>alias dy="dig +noall +answer +additional $argv[1] @dns.toys"</p>
+			</code>
+
+			<p>Then, use the dy command as a shortcut.</p>
+			<code class="block">
+				<p>dy berlin.time</p>
+				<p>dy mumbai.weather</p>
+				<p>dy 100USD-INR.fx</p>
+			</code>
+		</div>
+	</section>
+
+	<section>
+		<h1>Why?</h1>
+		Why not? For fun. I spend a lot of time on the terminal and doing quick unit
+		conversions, weather checks etc. without having to open a clunky search
+		page is useful. 
+	</section>
+</div>
+
+<footer>
+	<p class="disclaimer">
+		No guarantees are provided on the accuracy, timeliness, reliability, and appropriateness, or completeness of
+		any services or data. They are provided "as is" and "as available" with no warranties or guarantees.
+	</p>
+
+	<p><a href="https://nadh.in">Kailash Nadh</a> &copy; 2022</p>
+</footer>
+
+</body>
 </html>